import XCTest
import Combine
@testable import FaceLiveness
@_spi(PredictionsFaceLiveness) import AWSPredictionsPlugin

@MainActor
final class FaceLivenessDetectionViewModelTestCase: XCTestCase {
    var videoChunker: VideoChunker!
    var viewModel: FaceLivenessDetectionViewModel!
    var faceDetector: MockFaceDetector!
    var livenessService: MockLivenessService!

    override func setUp() {
        faceDetector = MockFaceDetector()
        livenessService = MockLivenessService()
        let videoChunker = VideoChunker(
            assetWriter: LivenessAVAssetWriter(),
            assetWriterDelegate: VideoChunker.AssetWriterDelegate(),
            assetWriterInput: LivenessAVAssetWriterInput()
        )
        let captureSession = LivenessCaptureSession(
            captureDevice: .init(avCaptureDevice: nil),
            outputDelegate: OutputSampleBufferCapturer(
                faceDetector: faceDetector,
                videoChunker: videoChunker
            )
        )

        let viewModel = FaceLivenessDetectionViewModel(
            faceDetector: faceDetector,
            faceInOvalMatching: .init(instructor: .init()),
            captureSession: captureSession,
            videoChunker: videoChunker,
            closeButtonAction: {},
            sessionID: UUID().uuidString
        )

        self.videoChunker = videoChunker
        self.viewModel = viewModel
    }
    
    override func tearDown() {
        self.faceDetector = nil
        self.livenessService = nil
        self.videoChunker = nil
        self.viewModel = nil
    }

    /// Given:  A `FaceLivenessDetectionViewModel`
    /// When: The viewModel is first initialized
    /// Then: The state is `.intitial`
    func testInitialState() {
        // This first call comes from the FaceLivenessDetectionViewModel's initializer
        XCTAssertEqual(faceDetector.interactions, [
            "setResultHandler(detectionResultHandler:) (FaceLivenessDetectionViewModel)"
        ])
        XCTAssertEqual(livenessService.interactions, [])

        viewModel.livenessService = self.livenessService
        XCTAssertEqual(viewModel.livenessState.state, .initial)
        XCTAssertEqual(faceDetector.interactions, [
            "setResultHandler(detectionResultHandler:) (FaceLivenessDetectionViewModel)"
        ])
        XCTAssertEqual(livenessService.interactions, [])
    }

    /// Given:  A `FaceLivenessDetectionViewModel`
    /// When: The viewModel is processes the happy path events
    /// Then: The end state of this flow is `.faceMatched`
    func testHappyPathToMatchedFace() async throws {
        viewModel.livenessService = self.livenessService

        viewModel.livenessState.checkIsFacePrepared()
        XCTAssertEqual(viewModel.livenessState.state, .pendingFacePreparedConfirmation(.pendingCheck))
        XCTAssertEqual(faceDetector.interactions, [
            "setResultHandler(detectionResultHandler:) (FaceLivenessDetectionViewModel)"
        ])
        XCTAssertEqual(livenessService.interactions, [])

        viewModel.initializeLivenessStream()
        viewModel.process(newResult: .noFace)
        XCTAssertEqual(videoChunker.state, .pending)

        viewModel.sendInitialFaceDetectedEvent(
            initialFace: .zero,
            videoStartTime: Date().timestampMilliseconds
        )
        XCTAssertEqual(videoChunker.state, .writing)

        let initialSegment = Data([0, 1])
        var currentSegment = Data([25, 42])
        XCTAssertFalse(viewModel.hasSentFirstVideo)
        let chunk = viewModel.chunk(initial: initialSegment, current: currentSegment)
        XCTAssertEqual(chunk, initialSegment + currentSegment)
        XCTAssertTrue(viewModel.hasSentFirstVideo)

        currentSegment = Data([42, 25])
        let subsequentChunk = viewModel.chunk(initial: initialSegment, current: currentSegment)
        XCTAssertEqual(subsequentChunk, currentSegment)

        viewModel.livenessState.faceMatched()
        XCTAssertEqual(viewModel.livenessState.state, .faceMatched)
        XCTAssertEqual(faceDetector.interactions, [
            "setResultHandler(detectionResultHandler:) (FaceLivenessDetectionViewModel)"
        ])
        XCTAssertEqual(livenessService.interactions, [
            "initializeLivenessStream(withSessionID:userAgent:)"
        ])
    }
    
    /// Given:  A `FaceLivenessDetectionViewModel`
<<<<<<< HEAD
=======
    /// When: The viewModel is processes a single face result with a face distance less than the inital face distance
    /// Then: The end state of this flow is `.recording(ovalDisplayed: false)` and initializeLivenessStream(withSessionID:userAgent:) is called
    func testTransitionToRecordingState() async throws {
        viewModel.livenessService = self.livenessService

        viewModel.livenessState.checkIsFacePrepared()
        XCTAssertEqual(viewModel.livenessState.state, .pendingFacePreparedConfirmation(.pendingCheck))
        XCTAssertEqual(faceDetector.interactions, [
            "setResultHandler(detectionResultHandler:) (FaceLivenessDetectionViewModel)"
        ])
        XCTAssertEqual(livenessService.interactions, [])

        let boundingBox = CGRect(x: 0.26788579725878847, y: 0.40317180752754211, width: 0.45549795395626447, height: 0.34162446856498718)
        let leftEye = CGPoint(x: 0.61124476128552629, y: 0.4918237030506134)
        let rightEye = CGPoint(x: 0.38036393762719456, y: 0.48050540685653687)
        let nose = CGPoint(x: 0.48489856674964926, y: 0.54713362455368042)
        let mouth = CGPoint(x: 0.47411978167652435, y: 0.63170802593231201)
        let detectedFace = DetectedFace(boundingBox: boundingBox, leftEye: leftEye, rightEye: rightEye, nose: nose, mouth: mouth, confidence: 0.971859633)
        viewModel.process(newResult: .singleFace(detectedFace))
        try await Task.sleep(seconds: 1)

        XCTAssertEqual(viewModel.livenessState.state, .recording(ovalDisplayed: false))
        XCTAssertEqual(faceDetector.interactions, [
            "setResultHandler(detectionResultHandler:) (FaceLivenessDetectionViewModel)"
        ])
        XCTAssertEqual(livenessService.interactions, [
            "initializeLivenessStream(withSessionID:userAgent:)"
        ])
    }
    
    /// Given:  A `FaceLivenessDetectionViewModel`
>>>>>>> adf29ad2
    /// When: The viewModel handles a no match event over a duration of 7 seconds
    /// Then: The end state is `.encounteredUnrecoverableError(.timedOut)`
    func testNoMatchTimeoutCheck() async throws {
        viewModel.livenessService = self.livenessService
        self.viewModel.handleNoMatch(instruction: .tooFar(nearnessPercentage: 0.2), percentage: 0.2)
        
        XCTAssertNotEqual(self.viewModel.livenessState.state, .encounteredUnrecoverableError(.timedOut))
        try await Task.sleep(seconds: 6)
        self.viewModel.handleNoMatch(instruction: .tooFar(nearnessPercentage: 0.2), percentage: 0.2)
        XCTAssertNotEqual(self.viewModel.livenessState.state,  .encounteredUnrecoverableError(.timedOut))
        try await Task.sleep(seconds: 1)
        self.viewModel.handleNoMatch(instruction: .tooFar(nearnessPercentage: 0.2), percentage: 0.2)
        XCTAssertEqual(self.viewModel.livenessState.state,  .encounteredUnrecoverableError(.timedOut))
    }
}<|MERGE_RESOLUTION|>--- conflicted
+++ resolved
@@ -109,8 +109,6 @@
     }
     
     /// Given:  A `FaceLivenessDetectionViewModel`
-<<<<<<< HEAD
-=======
     /// When: The viewModel is processes a single face result with a face distance less than the inital face distance
     /// Then: The end state of this flow is `.recording(ovalDisplayed: false)` and initializeLivenessStream(withSessionID:userAgent:) is called
     func testTransitionToRecordingState() async throws {
@@ -142,7 +140,6 @@
     }
     
     /// Given:  A `FaceLivenessDetectionViewModel`
->>>>>>> adf29ad2
     /// When: The viewModel handles a no match event over a duration of 7 seconds
     /// Then: The end state is `.encounteredUnrecoverableError(.timedOut)`
     func testNoMatchTimeoutCheck() async throws {
